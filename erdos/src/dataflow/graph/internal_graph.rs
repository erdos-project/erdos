use std::collections::{HashMap, HashSet};

use serde::Deserialize;

use std::sync::{Arc, Mutex};

use crate::{
    communication::data_plane::StreamManager,
    dataflow::{
        graph::{AbstractOperator, AbstractStream, AbstractStreamT, JobGraph},
        operator::{
            OneInOneOut, OneInTwoOut, ParallelOneInOneOut, ParallelOneInTwoOut, ParallelSink,
            ParallelTwoInOneOut, Sink, Source, TwoInOneOut,
        },
        stream::{EgressStream, IngressStream, OperatorStream, Stream, StreamId},
        AppendableState, Data, LoopStream, State,
    },
    node::operator_executors::{
        OneInExecutor, OneInOneOutMessageProcessor, OneInTwoOutMessageProcessor, OperatorExecutorT,
        ParallelOneInOneOutMessageProcessor, ParallelOneInTwoOutMessageProcessor,
        ParallelSinkMessageProcessor, ParallelTwoInOneOutMessageProcessor, SinkMessageProcessor,
        SourceExecutor, TwoInExecutor, TwoInOneOutMessageProcessor,
    },
    OperatorConfig, OperatorId,
};

use super::{AbstractOperatorType, GraphCompilationError, Job, JobRunner};

/// A trait that holds a partial function that sets up an `Operator` pending the resolution
/// of the IDs of its [`ReadStream`]s.
trait OperatorRunner:
    'static
    + Fn(
        Option<StreamId>, // ID of the Left ReadStream
        Option<StreamId>, // ID of the Right ReadStream
        &mut StreamManager,
    ) -> Box<dyn OperatorExecutorT>
    + Sync
    + Send
{
    /// Clone the function into a Boxed object.
    fn box_clone(&self) -> Box<dyn OperatorRunner>;

    /// Convert the underlying function into a [`JobRunner`] that sets up the Operator.
    /// 
    /// This method retrieves the actual [`ReadStream`] IDs of the Operator after the compilation
    /// step has resolved the IDs of the LoopStreams, and returns a function that sets up the
    /// Operator.
    fn to_job_runner(self, operator: &AbstractOperator) -> Result<Box<dyn JobRunner>, GraphCompilationError>;
}

impl<
        T: 'static
            + Fn(Option<StreamId>, Option<StreamId>, &mut StreamManager) -> Box<dyn OperatorExecutorT>
            + Sync
            + Send
            + Clone,
    > OperatorRunner for T
{
    fn box_clone(&self) -> Box<dyn OperatorRunner> {
        Box::new(self.clone())
    }

    fn to_job_runner(
        self,
        operator: &AbstractOperator,
    ) -> Result<Box<dyn JobRunner>, GraphCompilationError> {
        match operator.operator_type {
            AbstractOperatorType::Source => Ok(Box::new(
                move |stream_manager| -> Option<Box<dyn OperatorExecutorT>> {
                    let mut stream_manager = stream_manager.lock().unwrap();
                    let operator_executor = (self)(None, None, &mut stream_manager);
                    Some(operator_executor)
                },
            )),
            AbstractOperatorType::ParallelSink
            | AbstractOperatorType::Sink
            | AbstractOperatorType::ParallelOneInOneOut
            | AbstractOperatorType::OneInOneOut
            | AbstractOperatorType::ParallelOneInTwoOut
            | AbstractOperatorType::OneInTwoOut => {
                if operator.read_streams.len() < 1 {
                    return Err(GraphCompilationError(format!(
                        "Could not find the ReadStream ID for Operator {}.",
                        operator.id,
                    )));
                }
                let read_stream_id = operator.read_streams[0];
                Ok(Box::new(
                    move |stream_manager| -> Option<Box<dyn OperatorExecutorT>> {
                        let mut stream_manager = stream_manager.lock().unwrap();
                        let operator_executor =
                            (self)(Some(read_stream_id), None, &mut stream_manager);
                        Some(operator_executor)
                    },
                ))
            }
            AbstractOperatorType::ParallelTwoInOneOut | AbstractOperatorType::TwoInOneOut => {
                if operator.read_streams.len() < 2 {
                    return Err(GraphCompilationError(format!(
                        "Could not find the ReadStream IDs for Operator {}",
                        operator.id,
                    )));
                }
                let left_read_stream_id = operator.read_streams[0];
                let right_read_stream_id = operator.read_streams[1];
                Ok(Box::new(
                    move |stream_manager| -> Option<Box<dyn OperatorExecutorT>> {
                        let mut stream_manager = stream_manager.lock().unwrap();
                        let operator_executor = (self)(
                            Some(left_read_stream_id),
                            Some(right_read_stream_id),
                            &mut stream_manager,
                        );
                        Some(operator_executor)
                    },
                ))
            }
        }
    }
}

impl Clone for Box<dyn OperatorRunner> {
    fn clone(&self) -> Self {
        (**self).box_clone()
    }
}

/// A trait that holds a partial function that sets up an [`IngressStream`] or an [`EgressStream`]
/// and is merged into a [`JobRunner`] for the [`Driver`](crate::dataflow::graph::Job) upon
/// compilation.
trait DriverStreamSetupHook: 'static + Fn(&mut StreamManager) + Sync + Send {
    // Clone the function into a Boxed object.
    fn box_clone(&self) -> Box<dyn DriverStreamSetupHook>;
}

impl<T: 'static + Fn(&mut StreamManager) + Sync + Send + Clone> DriverStreamSetupHook for T {
    fn box_clone(&self) -> Box<dyn DriverStreamSetupHook> {
        Box::new(self.clone())
    }
}

impl Clone for Box<dyn DriverStreamSetupHook> {
    fn clone(&self) -> Self {
        (**self).box_clone()
    }
}

>>>>>>> 7c793179566ed40571c04d378b15aef0c690b41f
/// The abstract graph representation of an ERDOS program defined in the driver.
///
/// The abstract graph is compiled into a JobGraph, which ERDOS schedules and executes.
/// TODO: Make this struct private.
#[derive(Default)]
pub struct InternalGraph {
    /// The name of the Graph.
    name: String,
    /// Collection of operators.
    operators: HashMap<OperatorId, AbstractOperator>,
    /// A mapping from the OperatorId to the OperatorRunner.
    operator_runners: HashMap<OperatorId, Box<dyn OperatorRunner>>,
    /// Collection of all streams in the graph.
    streams: HashMap<StreamId, Box<dyn AbstractStreamT>>,
    /// Collection of ingress streams and the corresponding functions to execute for setup.
    ingress_streams: HashMap<StreamId, Box<dyn DriverStreamSetupHook>>,
    /// Collection of egress streams and the corresponding functions to execute for setup.
    egress_streams: HashMap<StreamId, Box<dyn DriverStreamSetupHook>>,
    /// Collection of loop streams and the streams to which they connect.
    loop_streams: HashMap<StreamId, Option<StreamId>>,
}

impl InternalGraph {
<<<<<<< HEAD
    pub(crate) fn new() -> Self {
        Default::default()
=======
    pub fn new(name: String) -> Self {
        Self {
            name,
            ..Default::default()
        }
>>>>>>> 607a9d90
    }

    pub(crate) fn add_ingress_stream<D>(&mut self, ingress_stream: &IngressStream<D>)
    where
        for<'a> D: Data + Deserialize<'a>,
    {
        // A hook to initialize the ingress stream's connections to downstream operators.
        let write_stream_option_copy = ingress_stream.get_write_stream();
        let id_copy = ingress_stream.id();

        let setup_hook = move |stream_manager: &mut StreamManager| match stream_manager
            .take_write_stream(id_copy)
        {
            Ok(write_stream) => {
                write_stream_option_copy
                    .lock()
                    .unwrap()
                    .replace(write_stream);
            }
            Err(err) => panic!("Unable to setup IngressStream {}: {}", id_copy, err),
        };

        self.streams.insert(
            ingress_stream.id(),
            Box::new(AbstractStream::from(ingress_stream)),
        );

        self.ingress_streams
            .insert(ingress_stream.id(), Box::new(setup_hook));
    }

    pub(crate) fn add_egress_stream<D>(&mut self, egress_stream: &EgressStream<D>)
    where
        for<'a> D: Data + Deserialize<'a>,
    {
        let read_stream_option_copy = egress_stream.get_read_stream();
        let id_copy = egress_stream.id();

        let setup_hook = move |stream_manager: &mut StreamManager| match stream_manager
            .take_read_stream(id_copy, Job::Driver)
        {
            Ok(read_stream) => {
                read_stream_option_copy.lock().unwrap().replace(read_stream);
            }
            Err(err) => panic!("Unable to setup EgressStream {}: {}", id_copy, err),
        };

        self.egress_streams
            .insert(egress_stream.id(), Box::new(setup_hook));
    }

    pub(crate) fn add_loop_stream<D>(&mut self, loop_stream: &LoopStream<D>)
    where
        for<'a> D: Data + Deserialize<'a>,
    {
        self.streams.insert(
            loop_stream.id(),
            Box::new(AbstractStream::<D>::new(
                loop_stream.id(),
                format!("LoopStream-{}", loop_stream.id()),
            )),
        );

        self.loop_streams.insert(loop_stream.id(), None);
    }

    /// Connects a [`LoopStream`] to another stream in order to close a loop.
    pub(crate) fn connect_loop<D>(
        &mut self,
        loop_stream: &LoopStream<D>,
        stream: &OperatorStream<D>,
    ) where
        for<'a> D: Data + Deserialize<'a>,
    {
        if let Some(v) = self.loop_streams.get_mut(&loop_stream.id()) {
            *v = Some(stream.id());
        }
    }

    pub(crate) fn connect_source<O, T>(
        &mut self,
        operator_fn: impl Fn() -> O + Clone + Send + Sync + 'static,
        mut config: OperatorConfig,
        write_stream: &OperatorStream<T>,
    ) where
        O: 'static + Source<T>,
        T: Data + for<'a> Deserialize<'a>,
    {
        config.id = OperatorId::new_deterministic();

        let config_copy = config.clone();
        let write_stream_id = write_stream.id();
        let op_runner =
            move |_, _, stream_manager: &mut StreamManager| -> Box<dyn OperatorExecutorT> {
                let write_stream = stream_manager.take_write_stream(write_stream_id).unwrap();

                let executor =
                    SourceExecutor::new(config_copy.clone(), operator_fn.clone(), write_stream);

                Box::new(executor)
            };

        self.streams.insert(
            write_stream_id,
            Box::new(AbstractStream::from(write_stream)),
        );

        let abstract_operator_id = config.id;
        let abstract_operator = AbstractOperator {
            id: abstract_operator_id,
            config,
            read_streams: vec![],
            write_streams: vec![write_stream_id],
            operator_type: AbstractOperatorType::Source,
        };
        self.operators
            .insert(abstract_operator_id, abstract_operator);
        self.operator_runners
            .insert(abstract_operator_id, Box::new(op_runner));
    }

    pub(crate) fn connect_parallel_sink<O, S, T, U>(
        &mut self,
        operator_fn: impl Fn() -> O + Clone + Send + Sync + 'static,
        // Add state as an explicit argument to support future features such as state sharing.
        state_fn: impl Fn() -> S + Clone + Send + Sync + 'static,
        mut config: OperatorConfig,
        read_stream: &dyn Stream<T>,
    ) where
        O: 'static + ParallelSink<S, T, U>,
        S: AppendableState<U>,
        T: Data + for<'a> Deserialize<'a>,
        U: 'static + Send + Sync,
    {
        config.id = OperatorId::new_deterministic();
        let config_copy = config.clone();

        let op_runner = move |read_stream_id: Option<StreamId>,
                              _,
                              stream_manager: &mut StreamManager|
              -> Box<dyn OperatorExecutorT> {
            let read_stream = stream_manager
                .take_read_stream(read_stream_id.unwrap(), Job::Operator(config_copy.id))
                .unwrap();

            Box::new(OneInExecutor::new(
                config_copy.clone(),
                Box::new(ParallelSinkMessageProcessor::new(
                    config_copy.clone(),
                    operator_fn.clone(),
                    state_fn.clone(),
                )),
                read_stream,
            ))
        };

        let abstract_operator_id = config.id;
        let abstract_operator = AbstractOperator {
            id: abstract_operator_id,
            config,
            read_streams: vec![read_stream.id()],
            write_streams: vec![],
            operator_type: AbstractOperatorType::ParallelSink,
        };
        self.operators
            .insert(abstract_operator_id, abstract_operator);
        self.operator_runners
            .insert(abstract_operator_id, Box::new(op_runner));
    }

    pub(crate) fn connect_sink<O, S, T>(
        &mut self,
        operator_fn: impl Fn() -> O + Clone + Send + Sync + 'static,
        // Add state as an explicit argument to support future features such as state sharing.
        state_fn: impl Fn() -> S + Clone + Send + Sync + 'static,
        mut config: OperatorConfig,
        read_stream: &dyn Stream<T>,
    ) where
        O: 'static + Sink<S, T>,
        S: State,
        T: Data + for<'a> Deserialize<'a>,
    {
        config.id = OperatorId::new_deterministic();
        let config_copy = config.clone();

        let op_runner = move |read_stream_id: Option<StreamId>,
                              _,
                              stream_manager: &mut StreamManager|
              -> Box<dyn OperatorExecutorT> {
            let read_stream = stream_manager
                .take_read_stream(read_stream_id.unwrap(), Job::Operator(config_copy.id))
                .unwrap();

            Box::new(OneInExecutor::new(
                config_copy.clone(),
                Box::new(SinkMessageProcessor::new(
                    config_copy.clone(),
                    operator_fn.clone(),
                    state_fn.clone(),
                )),
                read_stream,
            ))
        };

        let abstract_operator_id = config.id;
        let abstract_operator = AbstractOperator {
            id: abstract_operator_id,
            config,
            read_streams: vec![read_stream.id()],
            write_streams: vec![],
            operator_type: AbstractOperatorType::Sink,
        };
        self.operators
            .insert(abstract_operator_id, abstract_operator);
        self.operator_runners
            .insert(abstract_operator_id, Box::new(op_runner));
    }

    pub(crate) fn connect_parallel_one_in_one_out<O, S, T, U, V>(
        &mut self,
        operator_fn: impl Fn() -> O + Clone + Send + Sync + 'static,
        // Add state as an explicit argument to support future features such as state sharing.
        state_fn: impl Fn() -> S + Clone + Send + Sync + 'static,
        mut config: OperatorConfig,
        read_stream: &dyn Stream<T>,
        write_stream: &OperatorStream<U>,
    ) where
        O: 'static + ParallelOneInOneOut<S, T, U, V>,
        S: AppendableState<V>,
        T: Data + for<'a> Deserialize<'a>,
        U: Data + for<'a> Deserialize<'a>,
        V: 'static + Send + Sync,
    {
        config.id = OperatorId::new_deterministic();
        let config_copy = config.clone();
        let write_stream_id = write_stream.id();

        let op_runner = move |read_stream_id: Option<StreamId>,
                              _,
                              stream_manager: &mut StreamManager|
              -> Box<dyn OperatorExecutorT> {
            let read_stream = stream_manager
                .take_read_stream(read_stream_id.unwrap(), Job::Operator(config_copy.id))
                .unwrap();
            let write_stream = stream_manager.take_write_stream(write_stream_id).unwrap();

            Box::new(OneInExecutor::new(
                config_copy.clone(),
                Box::new(ParallelOneInOneOutMessageProcessor::new(
                    config_copy.clone(),
                    operator_fn.clone(),
                    state_fn.clone(),
                    write_stream,
                )),
                read_stream,
            ))
        };

        self.streams.insert(
            write_stream_id,
            Box::new(AbstractStream::from(write_stream)),
        );

        let abstract_operator_id = config.id;
        let abstract_operator = AbstractOperator {
            id: abstract_operator_id,
            config,
            read_streams: vec![read_stream.id()],
            write_streams: vec![write_stream_id],
            operator_type: AbstractOperatorType::ParallelOneInOneOut,
        };
        self.operators
            .insert(abstract_operator_id, abstract_operator);
        self.operator_runners
            .insert(abstract_operator_id, Box::new(op_runner));
    }

    pub(crate) fn connect_one_in_one_out<O, S, T, U>(
        &mut self,
        operator_fn: impl Fn() -> O + Clone + Send + Sync + 'static,
        // Add state as an explicit argument to support future features such as state sharing.
        state_fn: impl Fn() -> S + Clone + Send + Sync + 'static,
        mut config: OperatorConfig,
        read_stream: &dyn Stream<T>,
        write_stream: &OperatorStream<U>,
    ) where
        O: 'static + OneInOneOut<S, T, U>,
        S: State,
        T: Data + for<'a> Deserialize<'a>,
        U: Data + for<'a> Deserialize<'a>,
    {
        config.id = OperatorId::new_deterministic();
        let config_copy = config.clone();
        let write_stream_id = write_stream.id();

        let op_runner = move |read_stream_id: Option<StreamId>,
                              _,
                              stream_manager: &mut StreamManager|
              -> Box<dyn OperatorExecutorT> {
            let read_stream = stream_manager
                .take_read_stream(read_stream_id.unwrap(), Job::Operator(config_copy.id))
                .unwrap();
            let write_stream = stream_manager.take_write_stream(write_stream_id).unwrap();

            Box::new(OneInExecutor::new(
                config_copy.clone(),
                Box::new(OneInOneOutMessageProcessor::new(
                    config_copy.clone(),
                    operator_fn.clone(),
                    state_fn.clone(),
                    write_stream,
                )),
                read_stream,
            ))
        };

        self.streams.insert(
            write_stream_id,
            Box::new(AbstractStream::from(write_stream)),
        );

        let abstract_operator_id = config.id;
        let abstract_operator = AbstractOperator {
            id: abstract_operator_id,
            config,
            read_streams: vec![read_stream.id()],
            write_streams: vec![write_stream_id],
            operator_type: AbstractOperatorType::OneInOneOut,
        };
        self.operators
            .insert(abstract_operator_id, abstract_operator);
        self.operator_runners
            .insert(abstract_operator_id, Box::new(op_runner));
    }

    pub(crate) fn connect_parallel_two_in_one_out<O, S, T, U, V, W>(
        &mut self,
        operator_fn: impl Fn() -> O + Clone + Send + Sync + 'static,
        // Add state as an explicit argument to support future features such as state sharing.
        state_fn: impl Fn() -> S + Clone + Send + Sync + 'static,
        mut config: OperatorConfig,
        left_read_stream: &dyn Stream<T>,
        right_read_stream: &dyn Stream<U>,
        write_stream: &OperatorStream<V>,
    ) where
        O: 'static + ParallelTwoInOneOut<S, T, U, V, W>,
        S: AppendableState<W>,
        T: Data + for<'a> Deserialize<'a>,
        U: Data + for<'a> Deserialize<'a>,
        V: Data + for<'a> Deserialize<'a>,
        W: 'static + Send + Sync,
    {
        config.id = OperatorId::new_deterministic();
        let config_copy = config.clone();
        let write_stream_id = write_stream.id();

        let op_runner = move |left_read_stream_id: Option<StreamId>,
                              right_read_stream_id: Option<StreamId>,
                              stream_manager: &mut StreamManager|
              -> Box<dyn OperatorExecutorT> {
            let left_read_stream = stream_manager
                .take_read_stream(left_read_stream_id.unwrap(), Job::Operator(config_copy.id))
                .unwrap();
            let right_read_stream = stream_manager
                .take_read_stream(right_read_stream_id.unwrap(), Job::Operator(config_copy.id))
                .unwrap();
            let write_stream = stream_manager.take_write_stream(write_stream_id).unwrap();

            Box::new(TwoInExecutor::new(
                config_copy.clone(),
                Box::new(ParallelTwoInOneOutMessageProcessor::new(
                    config_copy.clone(),
                    operator_fn.clone(),
                    state_fn.clone(),
                    write_stream,
                )),
                left_read_stream,
                right_read_stream,
            ))
        };

        self.streams.insert(
            write_stream_id,
            Box::new(AbstractStream::from(write_stream)),
        );

        let abstract_operator_id = config.id;
        let abstract_operator = AbstractOperator {
            id: abstract_operator_id,
            config,
            read_streams: vec![left_read_stream.id(), right_read_stream.id()],
            write_streams: vec![write_stream_id],
            operator_type: AbstractOperatorType::ParallelTwoInOneOut,
        };
        self.operators
            .insert(abstract_operator_id, abstract_operator);
        self.operator_runners
            .insert(abstract_operator_id, Box::new(op_runner));
    }

    pub(crate) fn connect_two_in_one_out<O, S, T, U, V>(
        &mut self,
        operator_fn: impl Fn() -> O + Clone + Send + Sync + 'static,
        // Add state as an explicit argument to support future features such as state sharing.
        state_fn: impl Fn() -> S + Clone + Send + Sync + 'static,
        mut config: OperatorConfig,
        left_read_stream: &dyn Stream<T>,
        right_read_stream: &dyn Stream<U>,
        write_stream: &OperatorStream<V>,
    ) where
        O: 'static + TwoInOneOut<S, T, U, V>,
        S: State,
        T: Data + for<'a> Deserialize<'a>,
        U: Data + for<'a> Deserialize<'a>,
        V: Data + for<'a> Deserialize<'a>,
    {
        config.id = OperatorId::new_deterministic();
        let config_copy = config.clone();
        let write_stream_id = write_stream.id();

        let op_runner = move |left_read_stream_id: Option<StreamId>,
                              right_read_stream_id: Option<StreamId>,
                              stream_manager: &mut StreamManager|
              -> Box<dyn OperatorExecutorT> {
            let left_read_stream = stream_manager
                .take_read_stream(left_read_stream_id.unwrap(), Job::Operator(config_copy.id))
                .unwrap();
            let right_read_stream = stream_manager
                .take_read_stream(right_read_stream_id.unwrap(), Job::Operator(config_copy.id))
                .unwrap();
            let write_stream = stream_manager.take_write_stream(write_stream_id).unwrap();

            Box::new(TwoInExecutor::new(
                config_copy.clone(),
                Box::new(TwoInOneOutMessageProcessor::new(
                    config_copy.clone(),
                    operator_fn.clone(),
                    state_fn.clone(),
                    write_stream,
                )),
                left_read_stream,
                right_read_stream,
            ))
        };

        self.streams.insert(
            write_stream_id,
            Box::new(AbstractStream::from(write_stream)),
        );

        let abstract_operator_id = config.id;
        let abstract_operator = AbstractOperator {
            id: abstract_operator_id,
            config,
            read_streams: vec![left_read_stream.id(), right_read_stream.id()],
            write_streams: vec![write_stream_id],
            operator_type: AbstractOperatorType::TwoInOneOut,
        };
        self.operators
            .insert(abstract_operator_id, abstract_operator);
        self.operator_runners
            .insert(abstract_operator_id, Box::new(op_runner));
    }

    pub(crate) fn connect_parallel_one_in_two_out<O, S, T, U, V, W>(
        &mut self,
        operator_fn: impl Fn() -> O + Clone + Send + Sync + 'static,
        // Add state as an explicit argument to support future features such as state sharing.
        state_fn: impl Fn() -> S + Clone + Send + Sync + 'static,
        mut config: OperatorConfig,
        read_stream: &dyn Stream<T>,
        left_write_stream: &OperatorStream<U>,
        right_write_stream: &OperatorStream<V>,
    ) where
        O: 'static + ParallelOneInTwoOut<S, T, U, V, W>,
        S: AppendableState<W>,
        T: Data + for<'a> Deserialize<'a>,
        U: Data + for<'a> Deserialize<'a>,
        V: Data + for<'a> Deserialize<'a>,
        W: 'static + Send + Sync,
    {
        config.id = OperatorId::new_deterministic();
        let config_copy = config.clone();
        let left_write_stream_id = left_write_stream.id();
        let right_write_stream_id = right_write_stream.id();

        let op_runner = move |read_stream_id: Option<StreamId>,
                              _,
                              stream_manager: &mut StreamManager|
              -> Box<dyn OperatorExecutorT> {
            let read_stream = stream_manager
                .take_read_stream(read_stream_id.unwrap(), Job::Operator(config_copy.id))
                .unwrap();
            let left_write_stream = stream_manager
                .take_write_stream(left_write_stream_id)
                .unwrap();
            let right_write_stream = stream_manager
                .take_write_stream(right_write_stream_id)
                .unwrap();

            Box::new(OneInExecutor::new(
                config_copy.clone(),
                Box::new(ParallelOneInTwoOutMessageProcessor::new(
                    config_copy.clone(),
                    operator_fn.clone(),
                    state_fn.clone(),
                    left_write_stream,
                    right_write_stream,
                )),
                read_stream,
            ))
        };

        self.streams.insert(
            left_write_stream_id,
            Box::new(AbstractStream::from(left_write_stream)),
        );
        self.streams.insert(
            right_write_stream_id,
            Box::new(AbstractStream::from(right_write_stream)),
        );

        let abstract_operator_id = config.id;
        let abstract_operator = AbstractOperator {
            id: abstract_operator_id,
            config,
            read_streams: vec![read_stream.id()],
            write_streams: vec![left_write_stream_id, right_write_stream_id],
            operator_type: AbstractOperatorType::ParallelOneInTwoOut,
        };
        self.operators
            .insert(abstract_operator_id, abstract_operator);
        self.operator_runners
            .insert(abstract_operator_id, Box::new(op_runner));
    }

    pub(crate) fn connect_one_in_two_out<O, S, T, U, V>(
        &mut self,
        operator_fn: impl Fn() -> O + Clone + Send + Sync + 'static,
        // Add state as an explicit argument to support future features such as state sharing.
        state_fn: impl Fn() -> S + Clone + Send + Sync + 'static,
        mut config: OperatorConfig,
        read_stream: &dyn Stream<T>,
        left_write_stream: &OperatorStream<U>,
        right_write_stream: &OperatorStream<V>,
    ) where
        O: 'static + OneInTwoOut<S, T, U, V>,
        S: State,
        T: Data + for<'a> Deserialize<'a>,
        U: Data + for<'a> Deserialize<'a>,
        V: Data + for<'a> Deserialize<'a>,
    {
        config.id = OperatorId::new_deterministic();
        let config_copy = config.clone();
        let left_write_stream_id = left_write_stream.id();
        let right_write_stream_id = right_write_stream.id();

        let op_runner = move |read_stream_id: Option<StreamId>,
                              _,
                              stream_manager: &mut StreamManager|
              -> Box<dyn OperatorExecutorT> {
            let read_stream = stream_manager
                .take_read_stream(read_stream_id.unwrap(), Job::Operator(config_copy.id))
                .unwrap();
            let left_write_stream = stream_manager
                .take_write_stream(left_write_stream_id)
                .unwrap();
            let right_write_stream = stream_manager
                .take_write_stream(right_write_stream_id)
                .unwrap();

            Box::new(OneInExecutor::new(
                config_copy.clone(),
                Box::new(OneInTwoOutMessageProcessor::new(
                    config_copy.clone(),
                    operator_fn.clone(),
                    state_fn.clone(),
                    left_write_stream,
                    right_write_stream,
                )),
                read_stream,
            ))
        };

        self.streams.insert(
            left_write_stream_id,
            Box::new(AbstractStream::from(left_write_stream)),
        );
        self.streams.insert(
            right_write_stream_id,
            Box::new(AbstractStream::from(right_write_stream)),
        );

        let abstract_operator_id = config.id;
        let abstract_operator = AbstractOperator {
            id: config.id,
            config,
            read_streams: vec![read_stream.id()],
            write_streams: vec![left_write_stream_id, right_write_stream_id],
            operator_type: AbstractOperatorType::OneInTwoOut,
        };
        self.operators
            .insert(abstract_operator_id, abstract_operator);
        self.operator_runners
            .insert(abstract_operator_id, Box::new(op_runner));
    }

    /// If `stream_id` corresponds to a [`LoopStream`], returns the [`StreamId`] of the
    /// [`Stream`] to which it is connected. Returns [`None`] if unconnected.
    /// Otherwise, returns `stream_id`.
    pub(crate) fn resolve_stream_id(&self, stream_id: &StreamId) -> Option<StreamId> {
        match self.loop_streams.get(stream_id) {
            Some(connected_stream_id) => *connected_stream_id,
            None => Some(*stream_id),
        }
    }

    /// Compiles the abstract graph defined into a physical plan
    /// consisting of jobs and typed communication channels connecting jobs.
    /// The compilation step checks that all [`LoopStream`]s are connected,
    /// and arranges jobs and channels in a directed graph.
    pub(crate) fn compile(&mut self) -> Result<JobGraph, GraphCompilationError> {
        // Ensure that all loop streams are connected.
        for (loop_stream_id, connected_stream_id) in self.loop_streams.iter() {
            if connected_stream_id.is_none() {
                return Err(GraphCompilationError(format!(
                    "LoopStream {} is not connected to another loop. \
                        Call `LoopStream::connect_loop` to fix.",
                    loop_stream_id
                )));
            }
        }

        // Maintain the executors for each compiled Job.
        let mut job_runners = HashMap::with_capacity(self.operators.len() + 1);

        // Merge all the SetupHooks for the streams of the Driver job.
        let mut driver_setup_hooks = Vec::new();

        // Move the IngressStreams to the JobGraph while marking its source as the Driver,
        // and adding the setup hook to the set of driver setup hooks.
        let mut ingress_streams = HashSet::with_capacity(self.ingress_streams.len());
        for (ingress_stream_id, setup_hook) in self.ingress_streams.drain() {
            let ingress_stream = self.streams.get_mut(&ingress_stream_id).ok_or_else(|| {
                GraphCompilationError(format!(
                    "Unable to retrieve IngressStream with ID: {}",
                    ingress_stream_id
                ))
            })?;
            ingress_stream.register_source(Job::Driver);
            ingress_streams.insert(ingress_stream_id);
            driver_setup_hooks.push(setup_hook);
        }

        // Move the EgressStreams to the JobGraph while adding the Driver as a destination.
        let mut egress_streams = HashSet::with_capacity(self.egress_streams.len());
        for (egress_stream_id, setup_hook) in self.egress_streams.drain() {
            let egress_stream = self.streams.get_mut(&egress_stream_id).ok_or_else(|| {
                GraphCompilationError(format!(
                    "Unable to retrieve EgressStream with ID: {}",
                    egress_stream_id
                ))
            })?;
            egress_stream.add_destination(Job::Driver);
            egress_streams.insert(egress_stream_id);
            driver_setup_hooks.push(setup_hook);
        }

        // Merge the setup hooks of the Driver streams into a single JobRunner.
        if !driver_setup_hooks.is_empty() {
            let driver_runner: Box<dyn JobRunner> = Box::new(
                move |stream_manager: Arc<Mutex<StreamManager>>| -> Option<Box<dyn OperatorExecutorT>> {
                    let mut stream_manager = stream_manager.lock().unwrap();
                    for driver_setup_hook in driver_setup_hooks.clone() {
                        (driver_setup_hook)(&mut stream_manager);
                    }
                    None
                },
            );
            job_runners.insert(Job::Driver, driver_runner);
        }

        // Move all the non-loop Streams into the JobGraph.
        let mut streams: HashMap<_, _> = self.streams.drain().collect();
        streams.retain(|stream_id, _| !self.loop_streams.contains_key(stream_id));

        // Move AbstractOperators to the JobGraph while resolving LoopStream IDs
        // and setting the Sources and destinations of the streams.
        let mut operators: HashMap<_, _> = self
            .operators
            .drain()
            .map(|(operator_id, abstract_operator)| (Job::Operator(operator_id), abstract_operator))
            .collect();
        for (operator_job, abstract_operator) in operators.iter_mut() {
            for index in 0..abstract_operator.read_streams.len() {
                // If any ReadStream was connected to a LoopStream, resolve the ID.
                let stream_id = &abstract_operator.read_streams[index];
                let resolved_read_stream_id =
                    self.resolve_stream_id(stream_id).ok_or_else(|| {
                        GraphCompilationError(format!(
                            "Could not resolve the StreamID: {} for Operator {}",
                            stream_id, abstract_operator.id,
                        ))
                    })?;

                // Register the job as a destination with the ReadStream.
                let read_stream = streams.get_mut(&resolved_read_stream_id).ok_or_else(|| {
                    GraphCompilationError(format!(
                        "Could not find the ReadStream with ID {} for Operator {}",
                        resolved_read_stream_id, abstract_operator.id,
                    ))
                })?;
                read_stream.add_destination(operator_job.clone());

                // Save the resolved StreamID.
                abstract_operator.read_streams[index] = resolved_read_stream_id;
            }

            for write_stream_id in abstract_operator.write_streams.iter() {
                // Register the job as a source with the WriteStream.
                let write_stream = streams.get_mut(write_stream_id).ok_or_else(|| {
                    GraphCompilationError(format!(
                        "Could not find the WriteStream with ID {} for Operator {}",
                        write_stream_id, abstract_operator.id,
                    ))
                })?;
                write_stream.register_source(operator_job.clone());
            }

            // Create a JobRunner for the operator now that the IDs are resolved.
            let operator_runner = self
                .operator_runners
                .remove(&abstract_operator.id)
                .ok_or_else(|| {
                    GraphCompilationError(format!(
                        "Could not find an OperatorRunner for Operator {}",
                        abstract_operator.id
                    ))
                })?;
            job_runners.insert(
                operator_job.clone(),
                operator_runner.to_job_runner(&abstract_operator)?,
            );
        }

        // Ensure that all streams have Sources.
        for stream in streams.values() {
            if stream.source().is_none() {
                return Err(GraphCompilationError(format!(
                    "The Stream {} was not mapped to a Source.",
                    stream.id()
                )));
            }
        }

        Ok(JobGraph::new(
            self.name.clone(),
            operators,
            job_runners,
            streams,
            ingress_streams,
            egress_streams,
        ))
    }
}<|MERGE_RESOLUTION|>--- conflicted
+++ resolved
@@ -146,7 +146,6 @@
     }
 }
 
->>>>>>> 7c793179566ed40571c04d378b15aef0c690b41f
 /// The abstract graph representation of an ERDOS program defined in the driver.
 ///
 /// The abstract graph is compiled into a JobGraph, which ERDOS schedules and executes.
@@ -170,16 +169,11 @@
 }
 
 impl InternalGraph {
-<<<<<<< HEAD
-    pub(crate) fn new() -> Self {
-        Default::default()
-=======
     pub fn new(name: String) -> Self {
         Self {
             name,
             ..Default::default()
         }
->>>>>>> 607a9d90
     }
 
     pub(crate) fn add_ingress_stream<D>(&mut self, ingress_stream: &IngressStream<D>)
