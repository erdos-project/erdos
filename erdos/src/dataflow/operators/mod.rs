--- conflicted
+++ resolved
@@ -6,26 +6,14 @@
 
 // Private submodules
 // mod join_operator;
-<<<<<<< HEAD
 mod concat;
-mod filter_operator;
-mod map_operator;
-mod split_operator;
-
-// Public exports
-// pub use crate::dataflow::operators::join_operator::JoinOperator;
-pub use concat::{Concat, ConcatOperator};
-pub use filter_operator::FilterOperator;
-pub use map_operator::MapOperator;
-pub use split_operator::SplitOperator;
-=======
 mod filter;
 mod map;
 mod split;
 
 // Public exports
 // pub use crate::dataflow::operators::join_operator::JoinOperator;
+pub use concat::{Concat, ConcatOperator};
 pub use filter::{Filter, FilterOperator};
 pub use map::{Map, MapOperator};
-pub use split::{Split, SplitOperator};
->>>>>>> f4d576a9
+pub use split::{Split, SplitOperator};