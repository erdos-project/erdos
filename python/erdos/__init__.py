--- conflicted
+++ resolved
@@ -1,10 +1,7 @@
 import inspect
-<<<<<<< HEAD
 import logging
 import multiprocessing as mp
-=======
 import os
->>>>>>> f7f74416
 import signal
 import sys
 
@@ -245,34 +242,12 @@
         callback: The callback to be invoked upon receipt of a 
             :py:class:`.WatermarkMessage` on all the `read_streams`.
     """
-<<<<<<< HEAD
-    logger.debug("Adding watermark callback {name} to the input streams: " 
-            "{_input}, and passing the output streams: {_output}".format(
+    logger.debug("Adding watermark callback {name} to the input streams: "
+                 "{_input}, and passing the output streams: {_output}".format(
                      name=callback.__name__,
                      _input=list(map(attrgetter('_name'), read_streams)),
                      _output=list(map(attrgetter('_name'), write_streams))))
 
-    def internal_watermark_callback(coordinates, is_top):
-        timestamp = Timestamp(coordinates=coordinates, is_top=is_top)
-        callback(timestamp, *write_streams)
-
-    _internal.add_watermark_callback(
-        list(map(attrgetter('_py_read_stream'), read_streams)),
-        internal_watermark_callback)
-
-
-def _flow_watermark_callback(timestamp, *write_streams):
-    """Flows a watermark to all write streams.
-
-    Args:
-        timestamp (:py:class:`erdos.Timestamp`): The timestamp of the watermark
-            to be sent to downstream operators.
-        write_streams (:py:class:`erdos.WriteStream`): The write streams to
-            send the watermark to.
-    """
-    for write_stream in write_streams:
-        write_stream.send(WatermarkMessage(timestamp))
-=======
     def internal_watermark_callback(py_msg):
         timestamp = Timestamp(coordinates=py_msg.timestamp,
                               is_top=py_msg.is_top_watermark())
@@ -282,7 +257,6 @@
     py_write_streams = [s._py_write_stream for s in write_streams]
     _internal.add_watermark_callback(py_read_streams, py_write_streams,
                                      internal_watermark_callback, 0)
->>>>>>> f7f74416
 
 
 def profile(event_name, operator, event_data=None):
@@ -325,34 +299,6 @@
     return decorator
 
 
-<<<<<<< HEAD
-=======
-class NodeHandle(object):
-    """Used to shutdown a dataflow created by `run_async`."""
-    def __init__(self, py_node_handle, processes):
-        self.py_node_handle = py_node_handle
-        self.processes = processes
-
-    def join(self):
-        """Waits until all processes finish."""
-        for p in self.processes:
-            p.join()
-
-    def shutdown(self):
-        """Shuts down the dataflow."""
-        print("shutting down other processes")
-        for p in self.processes:
-            p.terminate()
-            p.join(1)
-            if p.is_alive():
-                print("Process did not terminate; sending SIGKILL")
-                os.kill(p.pid, signal.SIGKILL)
-        print("shutting down node")
-        self.py_node_handle.shutdown_node()
-        print("done shutting down")
-
-
->>>>>>> f7f74416
 __all__ = [
     "ReadStream",
     "WriteStream",
