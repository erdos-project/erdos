use std::{thread, time::Duration};

use erdos::{
    dataflow::{
        context::SinkContext,
        operator::{Sink, Source},
        stream::WriteStreamT,
        Graph, Message, Timestamp, WriteStream,
    },
    node::{WorkerHandle, WorkerId},
    Configuration, OperatorConfig,
};

struct SourceOperator {}

impl SourceOperator {
    pub fn new() -> Self {
        Self {}
    }
}

impl Source<usize> for SourceOperator {
    fn run(&mut self, config: &OperatorConfig, write_stream: &mut WriteStream<usize>) {
        tracing::info!("Running {}", config.get_name());
        for t in 0..10 {
            let timestamp = Timestamp::Time(vec![t as u64]);
            write_stream
                .send(Message::new_message(timestamp.clone(), t))
                .unwrap();
            write_stream
                .send(Message::new_watermark(timestamp))
                .unwrap();
            thread::sleep(Duration::from_millis(100));
        }
    }

    fn destroy(&mut self) {
        tracing::info!("Destroying Source Operator");
    }
}

struct SinkOperator {}

impl SinkOperator {
    pub fn new() -> Self {
        Self {}
    }
}

impl Sink<(), usize> for SinkOperator {
    fn on_data(&mut self, ctx: &mut SinkContext<()>, data: &usize) {
        let timestamp = ctx.timestamp().clone();
        tracing::info!(
            "{} @ {:?}: Received a data message with data: {}",
            ctx.operator_config().get_name(),
            timestamp,
            data
        );
    }

    fn on_watermark(&mut self, ctx: &mut SinkContext<()>) {
        let timestamp = ctx.timestamp().clone();
        tracing::info!(
            "{} @ {:?}: Received a watermark message.",
            ctx.operator_config().get_name(),
            timestamp,
        );
    }
}

fn main() {
    let args = erdos::new_app("ERDOS").get_matches();
    let configuration = Configuration::from_args(&args);
    let mut worker_handle = WorkerHandle::new(configuration);

    // Construct the Graph.
    let graph = Graph::new("LeaderWorkerExample");
<<<<<<< HEAD
    // let source_config = OperatorConfig::new().name("SourceOperator").worker(WorkerId::from(0));
    // let source_stream = graph.connect_source(SourceOperator::new, source_config);
=======
    let source_config = OperatorConfig::new()
        .name("SourceOperator")
        .worker(WorkerId::from(0));
    let source_stream = graph.connect_source(SourceOperator::new, source_config);
>>>>>>> 53b2b0d6

    // let mut extract_stream = ExtractStream::new(&source_stream);
    // let mut extract_stream = source_stream.to_egress();

    let mut ingress_stream = graph.add_ingress("IngressStream");

    let sink_config = OperatorConfig::new()
        .name("SinkOperator")
        .worker(WorkerId::from(1));
    graph.connect_sink(SinkOperator::new, || {}, sink_config, &ingress_stream);

    // Submit the Graph.
    if worker_handle.id() == WorkerId::from(0) {
        if let Ok(graph_id) = worker_handle.submit(graph) {
            loop {
                match worker_handle.job_graph_ready(&graph_id) {
                    Ok(status) => {
                        if status {
                            break;
                        }
                    }
                    Err(_) => {}
                }
                std::thread::sleep_ms(2000);
            }
            println!("The graph {:?} is ready.", graph_id);

            let mut counter: usize = 0;
            while counter < 10 {
                let timestamp = Timestamp::Time(vec![counter as u64]);
                let _ = ingress_stream.send(Message::new_message(timestamp, counter));
                counter += 1;
                std::thread::sleep_ms(1000);
            }
        } else {
            return;
        }
    } else {
        if let Ok(_) = worker_handle.register(graph) {
            loop {}
        }
    };

    // Wait for the JobGraph to be setup.

    // loop {
    //     match extract_stream.read() {
    //         Ok(message) => {
    //             println!("Received {:?} message.", message);
    //         }
    //         Err(error) => {}
    //     }
    // }
}<|MERGE_RESOLUTION|>--- conflicted
+++ resolved
@@ -75,15 +75,9 @@
 
     // Construct the Graph.
     let graph = Graph::new("LeaderWorkerExample");
-<<<<<<< HEAD
+
     // let source_config = OperatorConfig::new().name("SourceOperator").worker(WorkerId::from(0));
     // let source_stream = graph.connect_source(SourceOperator::new, source_config);
-=======
-    let source_config = OperatorConfig::new()
-        .name("SourceOperator")
-        .worker(WorkerId::from(0));
-    let source_stream = graph.connect_source(SourceOperator::new, source_config);
->>>>>>> 53b2b0d6
 
     // let mut extract_stream = ExtractStream::new(&source_stream);
     // let mut extract_stream = source_stream.to_egress();
