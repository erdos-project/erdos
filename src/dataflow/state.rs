//! Structures and traits for states added to streams.

use crate::dataflow::Timestamp;

// TODO: keep around messages. Add an iterator over messages.
// Add set_timestamp and set_access_context to State.

/// Trait that must be implemented by stream state.
pub trait State: 'static + Clone + Send + Sync {}
impl<T: 'static + Clone + Send + Sync> State for T {}

// TODO (Sukrit): Do these state traits also require a way to read the state for a given timestamp?

/// Trait that must be implemented by a state structure that is used in a Parallel operator.
/// This structure must implement a `commit` method that commits the final state for a given
/// timestamp `t`.
pub trait StateT: 'static + Send + Sync {
    fn commit(&mut self, timestamp: &Timestamp);

<<<<<<< HEAD
    fn get_last_committed_timestamp(&self) -> Timestamp;
}

=======
>>>>>>> 5f27ef18
/// Trait that must be implemented by a state structure that is used in a Sequential operator.
/// This state structure must implement an `append` method that enables message callbacks to add
/// intermediate state to the structure, and a `commit` method that commits the final state for a
/// given timestamp t.
pub trait AppendableStateT<S>: 'static + Clone + Send + Sync {
    fn append(&self, data: &S);

    fn commit(&self, timestamp: &Timestamp);

    fn get_last_committed_timestamp(&self) -> Timestamp;
}

/// Error thrown upon an invalid attempt to access a portion of the
/// [`TimeVersionedState`].
#[derive(Clone, Debug, PartialEq, Eq)]
pub struct AccessError(&'static str);

/// In what context is the operator accessed.
#[derive(Clone, Debug, PartialEq, Eq)]
#[allow(dead_code)]
pub(crate) enum AccessContext {
    /// In either `Operator::new` when the `TimeVersionedState` is created.
    /// Gives access to `TimeVersionedState::set_history_size` and
    /// `TimeVersionedState::set_initial_state`,
    Operator,
    /// A regular non-watermark callback.
    /// Gives access to `TimeVersionedState::append`.
    Callback,
    /// A watermark callback.
    /// Gives access to `TimeVersionedState::get_current_messages`,
    /// `TimeVersionedState::get_state`, `TimeVersionedState::get_current_state`,
    /// `TimeVersionedState::get_current_state_mut`, `TimeVersionedState::iter_states`.
    WatermarkCallback,
}

/// Trait which manages the access context and current timestamp of a state.
/// This trait is only accessible and implementable from ERDOS to enforce proper
/// access patterns.
// pub(crate) trait ManagedState {
//     fn set_access_context(&mut self, access_context: AccessContext);
//     fn set_current_time(&mut self, t: Timestamp);
//     /// Garbage collects any state no longer needed up until time t.
//     fn close_time(&mut self, t: &Timestamp) -> Result<(), AccessError>;
// }

// impl<S: State> ManagedState for S {
//     default fn set_access_context(&mut self, _access_context: AccessContext) {}
//     default fn set_current_time(&mut self, _t: Timestamp) {}
//     default fn close_time(&mut self, _t: &Timestamp) -> Result<(), AccessError> {
//         Ok(())
//     }
// }

/// Ensures that an operator behaves deterministically while allowing as much
/// parallelism as possible.
///
/// Time-versioned state enforces 3 different access patterns:
/// 1. When created in `Operator::new`. This allows setting the number of past states
///    accessible via the history size and an initial state associated with
///    [`Timestamp::bottom`](crate::dataflow::message::IntTimestamp::bottom).
/// 2. From a regular, non-watermark callback. This allows appending messages which are later exposed
///    to watermark callbacks. Appended messages may be compressed versions of ERDOS messages.
/// 3. From a watermark callback. This allows reading appended messages and reading state up until the
///    current timestamp. In addition, it allows mutating the state associated with the current timestamp.
///
/// For each access pattern, access rules are enforced via the [`AccessContext`].
/// ERDOS manages transitions between [`AccessContext`]s.
// #[derive(Clone)]
// pub struct TimeVersionedState<S: State + Default, T: Clone> {
//     current_time: Timestamp,
//     // The number of past states to keep.
//     history_size: usize,
//     // Determines access control rules.
//     access_context: AccessContext,
//     // TODO: consider replacing the Vec with some unordered data structure as the ordering of messages
//     // leaks information that may break determinism.
//     message_history: BTreeMap<Timestamp, Vec<T>>,
//     state_history: BTreeMap<Timestamp, S>,
// }

// impl<S: State + Default, T: Clone> TimeVersionedState<S, T> {
//     pub fn new() -> Self {
//         Self::new_with_history_size(0)
//     }

//     pub fn new_with_history_size(history_size: usize) -> Self {
//         Self {
//             current_time: Timestamp::bottom(),
//             history_size,
//             access_context: AccessContext::Operator,
//             message_history: BTreeMap::new(),
//             state_history: BTreeMap::new(),
//         }
//     }

//     /// Garbage collects state and messages no longer needed after the last watermark callback
//     /// operating over t completes.
//     /// For now, accessible from watermark callbacks. In the future, this method may be made private
//     /// in favor of automatic GC via a lattice/partial ordering over time.
//     pub fn close_time(&mut self, t: &Timestamp) -> Result<(), AccessError> {
//         match self.access_context {
//             AccessContext::Operator => {
//                 Err(AccessError("Attempted to close_time from Operator::new"))
//             }
//             AccessContext::Callback => Err(AccessError("Attempted to close_time from a callback")),
//             AccessContext::WatermarkCallback => Ok(()),
//         }?;
//         // Release all states and messages at least as old as history_size timestamps before t.
//         // Clean this up if BTreeMap adds more detailed query methods in future Rust versions.
//         let split_option = if self.history_size == 0 {
//             let mut range = self
//                 .state_history
//                 .range((Excluded(t.clone()), Unbounded))
//                 .map(|x| x.0);
//             range.next()
//         } else {
//             let mut range = self.state_history.range(..=t.clone()).map(|x| x.0);
//             for _ in 0..(self.history_size - 1) {
//                 range.next_back();
//             }
//             range.next_back()
//         };
//         if let Some(split_t_ref) = split_option {
//             // Avoid E0502: mutable borrow on state_history while split_t_ref is borrowed
//             // immutably.
//             let split_t = split_t_ref.clone();
//             self.state_history = self.state_history.split_off(&split_t);
//             self.message_history = self.message_history.split_off(&split_t);
//         }
//         Ok(())
//     }

//     pub fn history_size(&self) -> usize {
//         self.history_size
//     }

//     /// Sets the number of past states available.
//     /// Only accessible from `Operator::new`.
//     pub fn set_history_size(&mut self, history_size: usize) -> Result<(), AccessError> {
//         match self.access_context {
//             AccessContext::Operator => {
//                 self.history_size = history_size;
//                 Ok(())
//             }
//             AccessContext::Callback => {
//                 Err(AccessError("Attempted to set_history_size from callback"))
//             }
//             AccessContext::WatermarkCallback => Err(AccessError(
//                 "Attempted to set_history_size from watermark callback",
//             )),
//         }
//     }

//     /// Sets the initial state stored for `Timestamp::bottom`.
//     /// Only accessible from `Operator::new`.
//     pub fn set_initial_state(&mut self, initial_state: S) -> Result<(), AccessError> {
//         match self.access_context {
//             AccessContext::Operator => {
//                 self.message_history.insert(Timestamp::bottom(), Vec::new());
//                 self.state_history
//                     .insert(Timestamp::bottom(), initial_state);
//                 Ok(())
//             }
//             AccessContext::Callback => {
//                 Err(AccessError("Attempted to set_initial_state from callback"))
//             }
//             AccessContext::WatermarkCallback => Err(AccessError(
//                 "Attempted to set_initial_state from watermark callback",
//             )),
//         }
//     }

//     /// Appends a message to the message history.
//     /// Only accessible from regular callbacks.
//     pub fn append(&mut self, data: T) -> Result<(), AccessError> {
//         match self.access_context {
//             AccessContext::Operator => Err(AccessError("Attempted to append from Operator::new")),
//             AccessContext::Callback => {
//                 self.message_history
//                     .get_mut(&self.current_time)
//                     .expect(&format!(
//                         "ERDOS internal error: message history vector not initialized for {:?}.",
//                         self.current_time
//                     ))
//                     .push(data);
//                 Ok(())
//             }
//             AccessContext::WatermarkCallback => {
//                 Err(AccessError("Attempted to append from a watermark callback"))
//             }
//         }
//     }

//     /// Gets the message history for the provided time.
//     /// Only accessible from watermark callbacks.
//     pub fn get_messages(&self, t: &Timestamp) -> Result<Option<&Vec<T>>, AccessError> {
//         match self.access_context {
//             AccessContext::Operator => {
//                 Err(AccessError("Attempted to get_messages from Operator::new"))
//             }
//             AccessContext::WatermarkCallback => {
//                 if t <= &self.current_time {
//                     let mut iter = self
//                         .message_history
//                         .range(t.clone()..self.current_time.clone());
//                     if let Some((oldest_allowed_t, _)) = iter.nth_back(self.history_size()) {
//                         if oldest_allowed_t <= t {
//                             Ok(self.message_history.get(t))
//                         } else {
//                             Ok(None)
//                         }
//                     } else {
//                         Ok(self.message_history.get(t))
//                     }
//                 } else {
//                     Ok(None)
//                 }
//             }
//             AccessContext::Callback => Err(AccessError(
//                 "Attempted to get_messages from a non-watermark callback",
//             )),
//         }
//     }

//     /// Gets the message history for the current time.
//     /// Only accessible from watermark callbacks.
//     pub fn get_current_messages(&self) -> Result<&Vec<T>, AccessError> {
//         match self.access_context {
//             AccessContext::Operator => Err(AccessError(
//                 "Attempted to get_current_messages from Operator::new",
//             )),
//             AccessContext::WatermarkCallback => Ok(self
//                 .message_history
//                 .get(&self.current_time)
//                 .unwrap_or_else(|| {
//                     panic!(
//                         "ERDOS internal error: message history not initialized for {:?}",
//                         self.current_time
//                     )
//                 })),
//             AccessContext::Callback => Err(AccessError(
//                 "Attempted to get_current_messages from a non-watermark callback",
//             )),
//         }
//     }

//     /// Iterates over all possible states accessible for the current time in reverse chronological
//     /// order.
//     /// Only accessible from watermark callbacks.
//     pub fn iter_messages(
//         &self,
//     ) -> Result<impl Iterator<Item = (&Timestamp, &Vec<T>)>, AccessError> {
//         match self.access_context {
//             AccessContext::Operator => {
//                 Err(AccessError("Attempted to iter_states from Operator::new"))
//             }
//             AccessContext::Callback => Err(AccessError(
//                 "Attempted to iter_states from a non-watermark callback",
//             )),
//             AccessContext::WatermarkCallback => Ok(self
//                 .message_history
//                 .range(..=self.current_time.clone())
//                 .rev()
//                 .enumerate()
//                 .filter(move |x| x.0 <= self.history_size)
//                 .map(|x| x.1)),
//         }
//     }

//     /// Gets an immutable reference to the state at the provied timestamp.
//     /// Only accessible from watermark callbacks.
//     pub fn get_state(&self, t: &Timestamp) -> Result<Option<&S>, AccessError> {
//         match self.access_context {
//             AccessContext::Operator => {
//                 Err(AccessError("Attempted to get_state from Operator::new"))
//             }
//             AccessContext::WatermarkCallback => {
//                 if t <= &self.current_time {
//                     let mut iter = self
//                         .state_history
//                         .range(t.clone()..self.current_time.clone());
//                     if let Some((oldest_allowed_t, _)) = iter.nth_back(self.history_size()) {
//                         if oldest_allowed_t <= t {
//                             Ok(self.state_history.get(t))
//                         } else {
//                             Ok(None)
//                         }
//                     } else {
//                         Ok(self.state_history.get(t))
//                     }
//                 } else {
//                     Ok(None)
//                 }
//             }
//             AccessContext::Callback => Err(AccessError(
//                 "Attempted to get_state from a non-watermark callback",
//             )),
//         }
//     }

//     /// Gets an immutable reference to the state for the current timestamp.
//     /// Only accessible from watermark callbacks.
//     pub fn get_current_state(&self) -> Result<&S, AccessError> {
//         match self.access_context {
//             AccessContext::Operator => Err(AccessError(
//                 "Attempted to get_current_state from Operator::new",
//             )),
//             AccessContext::WatermarkCallback => Ok(self
//                 .state_history
//                 .get(&self.current_time)
//                 .unwrap_or_else(|| {
//                     panic!(
//                         "ERDOS interal error: state not initialized or {:?} (current timestamp).",
//                         self.current_time
//                     )
//                 })),
//             AccessContext::Callback => Err(AccessError(
//                 "Attempted to get_current_state from a non-watermark callback",
//             )),
//         }
//     }

//     /// Gets a mutable reference to the state for the current timestamp.
//     /// Only accessible from watermark callbacks.
//     pub fn get_current_state_mut(&mut self) -> Result<&mut S, AccessError> {
//         match self.access_context {
//             AccessContext::Operator => Err(AccessError(
//                 "Attempted to get_current_state_mut from Operator::new",
//             )),
//             AccessContext::WatermarkCallback => Ok(self
//                 .state_history
//                 .get_mut(&self.current_time)
//                 .expect(&format!(
//                     "ERDOS interal error: state not initialized or {:?} (current timestamp).",
//                     self.current_time
//                 ))),
//             AccessContext::Callback => Err(AccessError(
//                 "Attempted to get_current_state_mut from a non-watermark callback",
//             )),
//         }
//     }

//     /// Iterates over all possible states accessible for the current time in reverse chronological
//     /// order.
//     /// Only accessible from watermark callbacks.
//     pub fn iter_states(&self) -> Result<impl Iterator<Item = (&Timestamp, &S)>, AccessError> {
//         match self.access_context {
//             AccessContext::Operator => {
//                 Err(AccessError("Attempted to iter_states from Operator::new"))
//             }
//             AccessContext::Callback => Err(AccessError(
//                 "Attempted to iter_states from a non-watermark callback",
//             )),
//             AccessContext::WatermarkCallback => Ok(self
//                 .state_history
//                 .range(..=self.current_time.clone())
//                 .rev()
//                 .enumerate()
//                 .filter(move |x| x.0 <= self.history_size)
//                 .map(|x| x.1)),
//         }
//     }
// }

// impl<S: State + Default, T: Clone> ManagedState for TimeVersionedState<S, T> {
//     fn set_access_context(&mut self, access_context: AccessContext) {
//         self.access_context = access_context;
//     }

//     /// Updates access rules and initializes state and message history for current time.
//     fn set_current_time(&mut self, t: Timestamp) {
//         self.current_time = t;
//         self.message_history
//             .entry(self.current_time.clone())
//             .or_default();
//         self.state_history
//             .entry(self.current_time.clone())
//             .or_default();
//     }

//     fn close_time(&mut self, t: &Timestamp) -> Result<(), AccessError> {
//         self.close_time(t)
//     }
// }

#[cfg(test)]
mod tests {
    use super::*;

    #[test]
    fn test_operator_new_access() {
        let mut state: TimeVersionedState<usize, usize> =
            TimeVersionedState::new_with_history_size(1);
        assert_eq!(state.access_context, AccessContext::Operator);
        state.set_history_size(2).unwrap();
        assert_eq!(state.history_size(), 2);
        state.set_initial_state(99).unwrap();
        assert_eq!(Some(&99), state.state_history.get(&Timestamp::Bottom));
        assert!(state.append(3).is_err());
        assert_eq!(
            Some(&Vec::new()),
            state.message_history.get(&Timestamp::Bottom)
        );
        assert!(state.get_current_messages().is_err());
        assert!(state.get_messages(&Timestamp::Bottom).is_err());
        assert!(state.iter_messages().is_err());
        assert!(state.get_state(&Timestamp::Bottom).is_err());
        assert!(state.get_current_state().is_err());
        assert!(state.get_current_state_mut().is_err());
        assert!(state.iter_states().is_err());
    }

    #[test]
    fn test_regular_callback_access() {
        let mut state: TimeVersionedState<usize, usize> =
            TimeVersionedState::new_with_history_size(1);
        state.access_context = AccessContext::Callback;
        let current_time = Timestamp::Time(vec![1]);
        state.set_current_time(current_time.clone());
        assert!(state.set_history_size(2).is_err());
        assert_ne!(state.history_size(), 2);
        assert!(state.set_initial_state(99).is_err());
        assert_eq!(None, state.state_history.get(&Timestamp::Bottom));
        assert!(state.append(3).is_ok());
        assert_eq!(Some(&vec![3]), state.message_history.get(&current_time));
        assert!(state.get_current_messages().is_err());
        assert!(state.get_messages(&Timestamp::Bottom).is_err());
        assert!(state.iter_messages().is_err());
        assert!(state.get_state(&Timestamp::Bottom).is_err());
        assert!(state.get_current_state().is_err());
        assert!(state.get_current_state_mut().is_err());
        assert!(state.iter_states().is_err());
    }

    #[test]
    fn test_watermark_callback_access() {
        let mut state: TimeVersionedState<usize, usize> =
            TimeVersionedState::new_with_history_size(1);
        state.set_current_time(Timestamp::Time(vec![1]));
        state.access_context = AccessContext::WatermarkCallback;
        assert!(state.set_history_size(2).is_err());
        assert_ne!(state.history_size(), 2);
        assert!(state.set_initial_state(99).is_err());
        assert_eq!(None, state.state_history.get(&Timestamp::Bottom));
        assert!(state.append(3).is_err());
        assert_eq!(
            Ok(Some(&vec![])),
            state.get_messages(&Timestamp::Time(vec![1]))
        );
        assert_eq!(Ok(&vec![]), state.get_current_messages());
        assert_eq!(Ok(&mut usize::default()), state.get_current_state_mut());
        assert_eq!(Ok(None), state.get_state(&Timestamp::Bottom));
        assert_eq!(Ok(&usize::default()), state.get_current_state());
        assert_eq!(Ok(&mut usize::default()), state.get_current_state_mut());
        assert!(state.iter_states().is_ok());
    }

    #[test]
    /// Create TimeVersioned state with history size of 2.
    /// Set initial state.
    /// Simulate 2 callbacks which adds messages and 1 watermark callback
    /// which sums messages to produce state.
    /// Closes time and checks that GC was performed properly.
    fn test_lifecycle() {
        let mut versioned_state = TimeVersionedState::new_with_history_size(2);
        versioned_state.set_initial_state(100).unwrap();
        // Called internally by ERDOS.
        versioned_state.set_access_context(AccessContext::Callback);
        // Add all messages first.
        for i in 1..=5 {
            // Called internally by ERDOS.
            versioned_state.set_current_time(Timestamp::Time(vec![i as u64]));
            // Add message data from simulated callback.
            versioned_state.append(i).unwrap();
            versioned_state.append(i * 2).unwrap();
            versioned_state.append(i * 3).unwrap();
        }
        // Called internally by ERDOS.
        versioned_state.set_access_context(AccessContext::WatermarkCallback);
        // Process messages and create states.
        for i in 1..=5 {
            let current_time = Timestamp::Time(vec![i as u64]);
            // Called internally by ERDOS.
            versioned_state.set_current_time(current_time.clone());
            // Check that state is initiated to default.
            assert_eq!(versioned_state.get_current_state(), Ok(&usize::default()));
            // Generate new state from messages.
            let new_state = versioned_state
                .get_current_messages()
                .unwrap()
                .iter()
                .sum::<usize>();
            assert_eq!(new_state, i * 6);
            // Modify the current state.
            *versioned_state.get_current_state_mut().unwrap() = new_state;
            assert_eq!(versioned_state.get_current_state(), Ok(&new_state));
            // View history.
            let mut num_states_accessible = 0;
            let expected_num_states_accessible = if i < versioned_state.history_size() {
                i + 1
            } else {
                versioned_state.history_size() + 1
            };
            let msg_iter = versioned_state.iter_messages().unwrap();
            let state_iter = versioned_state.iter_states().unwrap();
            for (j, ((t_msg, msgs), (t_state, state))) in msg_iter.zip(state_iter).enumerate() {
                let k = i - j;
                let (expected_t, expected_state, expected_msgs) = match k {
                    0 => (Timestamp::Bottom, 100, Vec::new()),
                    x => (
                        Timestamp::Time(vec![x as u64]),
                        6 * x,
                        vec![k, k * 2, k * 3],
                    ),
                };
                assert_eq!(t_msg, t_state);
                assert_eq!(t_msg, &expected_t);
                assert_eq!(msgs, &expected_msgs);
                assert_eq!(state, &expected_state);
                assert_eq!(versioned_state.get_state(t_state), Ok(Some(state)));
                assert_eq!(versioned_state.get_messages(t_msg), Ok(Some(msgs)));
                num_states_accessible += 1;
            }
            let msg_iter: Vec<_> = versioned_state.iter_messages().unwrap().collect();
            assert_eq!(
                num_states_accessible, expected_num_states_accessible,
                "{:?}\n{:?}",
                current_time, msg_iter
            );
            // Try to get a future state.
            assert!(versioned_state
                .get_state(&Timestamp::Time(vec![(i + 1) as u64]))
                .unwrap()
                .is_none());
            // Called internally by ERDOS.
            // Do this every other iteration to ensure this doesn't affect correctness.
            if i % 2 == 0 {
                versioned_state.close_time(&current_time).unwrap();
                let expected_min_time =
                    Timestamp::Time(vec![(i + 1 - expected_num_states_accessible) as u64]);
                let gcd_messages: Vec<_> = versioned_state
                    .message_history
                    .range(..expected_min_time.clone())
                    .collect();
                assert!(gcd_messages.is_empty());
                let gcd_states: Vec<_> = versioned_state
                    .state_history
                    .range(..expected_min_time.clone())
                    .collect();
                assert!(gcd_states.is_empty());
            }
        }
    }
}<|MERGE_RESOLUTION|>--- conflicted
+++ resolved
@@ -16,13 +16,10 @@
 /// timestamp `t`.
 pub trait StateT: 'static + Send + Sync {
     fn commit(&mut self, timestamp: &Timestamp);
-
-<<<<<<< HEAD
+  
     fn get_last_committed_timestamp(&self) -> Timestamp;
 }
 
-=======
->>>>>>> 5f27ef18
 /// Trait that must be implemented by a state structure that is used in a Sequential operator.
 /// This state structure must implement an `append` method that enables message callbacks to add
 /// intermediate state to the structure, and a `commit` method that commits the final state for a
